--- conflicted
+++ resolved
@@ -92,13 +92,8 @@
         obs_dim, action_dim = self.observation_space.shape[0], self.action_space.shape[0]
         self.set_random_seed(self.seed)
         self.replay_buffer = ReplayBuffer(self.buffer_size, obs_dim, action_dim, self.device)
-<<<<<<< HEAD
-        self.policy = self.policy(self.observation_space, self.action_space, self.learning_rate,
-                                  use_sde=self.use_sde, device=self.device, **self.policy_kwargs)
-=======
         self.policy = self.policy_class(self.observation_space, self.action_space,
-                                        self.learning_rate, device=self.device, **self.policy_kwargs)
->>>>>>> 2690fa4f
+                                        self.learning_rate, use_sde=self.use_sde, device=self.device, **self.policy_kwargs)
         self.policy = self.policy.to(self.device)
         self._create_aliases()
 
@@ -305,7 +300,7 @@
         """
         Returns a dict of all the optimizers and their parameters
 
-        :return: (Dict) of optimizer names and their state_dict 
+        :return: (Dict) of optimizer names and their state_dict
         """
         return {"actor": self.actor.optimizer.state_dict(), "critic": self.critic.optimizer.state_dict()}
 
